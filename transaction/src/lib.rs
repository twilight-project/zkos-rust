//#![deny(missing_docs)]
#![allow(non_snake_case)]

//! ZkOS Transaction implementation.

pub extern crate quisquislib;

#[macro_use]

mod constants;
mod errors;
mod proof;
pub mod reference_tx;
mod serialization;
<<<<<<< HEAD
pub mod tx;
pub mod types;
pub mod util;

=======
// mod tx;
pub mod tx;
pub mod types;
pub mod util;
>>>>>>> c3594df7
pub use self::errors::TxError;
pub use self::proof::{DarkTxProof, ShuffleTxProof};
pub use self::tx::{ScriptTransaction, Transaction, TransactionData, TransferTransaction};

pub use self::types::{
    CData, Coin, Input, InputType, Memo, Output, OutputType, State, TransactionType, TxId, Utxo,
    Witness,
};

pub use self::util::{Address, Network};

<<<<<<< HEAD
pub use self::reference_tx::Sender;
=======
pub use self::reference_tx::{Sender, Receiver};
>>>>>>> c3594df7
<|MERGE_RESOLUTION|>--- conflicted
+++ resolved
@@ -12,17 +12,10 @@
 mod proof;
 pub mod reference_tx;
 mod serialization;
-<<<<<<< HEAD
 pub mod tx;
 pub mod types;
 pub mod util;
 
-=======
-// mod tx;
-pub mod tx;
-pub mod types;
-pub mod util;
->>>>>>> c3594df7
 pub use self::errors::TxError;
 pub use self::proof::{DarkTxProof, ShuffleTxProof};
 pub use self::tx::{ScriptTransaction, Transaction, TransactionData, TransferTransaction};
@@ -34,8 +27,4 @@
 
 pub use self::util::{Address, Network};
 
-<<<<<<< HEAD
-pub use self::reference_tx::Sender;
-=======
-pub use self::reference_tx::{Sender, Receiver};
->>>>>>> c3594df7
+pub use self::reference_tx::{Sender, Receiver};