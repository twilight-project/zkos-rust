--- conflicted
+++ resolved
@@ -6,11 +6,7 @@
     CData, Coin, Input, InputData, Memo, Output, OutputData, OutputType, State, TransactionType,
     TxEntry, TxId, TxLog, Utxo, Witness,
 };
-<<<<<<< HEAD
 use crate::util::{Address, Network};
-=======
-
->>>>>>> edc40dc4
 use quisquislib::elgamal::ElGamalCommitment;
 // use serde_derive::{Deserialize, Serialize};
 use serde::{Deserialize, Serialize};
@@ -244,7 +240,7 @@
     let id: [u8; 32] = [0; 32];
     //SHOULD BE TAKEN FROM UTXO SET
     let utxo = Utxo::new(TxId(id), 0);
-<<<<<<< HEAD
+
     //create vec of Inouts
     let mut inputs: Vec<Input> = Vec::new();
     for input in account_vector.iter() {
@@ -252,12 +248,13 @@
         let (pk, encrypt) = input.get_account();
         //create address
         let add: Address = Address::standard(Network::default(), pk);
-        let inp = Input::coin(InputData::coin(utxo.clone(), add, encrypt, 0));
+        let account = Account::set_account(pk, encrypt);
+        let inp = Input::coin(InputData::coin(utxo.clone(), add, encrypt, 0, account));
         inputs.push(inp.clone());
     }
-=======
+
     let utxo_vector:Vec<Utxo> = vec![utxo.clone(), utxo.clone(), utxo.clone(), utxo.clone(), utxo.clone(), utxo.clone(), utxo.clone(), utxo.clone(), utxo.clone()];
->>>>>>> edc40dc4
+
 
     let updated_balance_reciever: Vec<u64> = vec![5];
     //println!("Data : {:?}", sender_count);
@@ -306,7 +303,8 @@
         let (pk, encrypt) = input.get_account();
         //create address
         let add: Address = Address::standard(Network::default(), pk);
-        let inp = Input::coin(InputData::coin(utxo.clone(), add, encrypt, 0));
+        let account = Account::set_account(pk, encrypt);
+        let inp = Input::coin(InputData::coin(utxo.clone(), add, encrypt, 0, account));
         inputs.push(inp.clone());
     }
    
@@ -429,7 +427,8 @@
         OutputType::Coin => {
             let add = out.output.get_owner_address().unwrap().to_owned();
             let enc: ElGamalCommitment = out.output.get_encryption().unwrap().to_owned();
-            inp = Input::coin(InputData::coin(utx, add, enc, 0));
+            let account = Account::set_account(add.public_key, enc);
+            inp = Input::coin(InputData::coin(utx, add, enc, 0, account));
             Some(inp)
         }
         OutputType::Memo => {
@@ -477,7 +476,6 @@
     //     return inp;
 }
 
-<<<<<<< HEAD
 pub fn create_dark_reference_tx_for_utxo_test(
     input: Input,
     sk_sender: &[RistrettoSecretKey],
@@ -572,7 +570,7 @@
 //             _  => Err("Not found"),
 //     }
 // }
-=======
+
 pub fn verify_transaction(tx: Transaction)-> Result<(), &'static str> {
 
     match tx.tx_type {
@@ -600,7 +598,7 @@
             _  => Err("Not found"),
     }
 }
->>>>>>> edc40dc4
+
 // ------------------------------------------------------------------------
 // Tests
 // ------------------------------------------------------------------------
