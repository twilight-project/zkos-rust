--- conflicted
+++ resolved
@@ -308,11 +308,7 @@
 
 //Should be called first. Will only create a random set of outputs
 //with random txIDs to kickstart the system
-<<<<<<< HEAD
 pub fn create_genesis_block(total_outputs: u64, num_tx: u64, base_account : Account)-> Vec<RecordUtxo>{
-=======
-pub fn create_genesis_block(total_outputs: u64, num_tx: u64) -> Vec<RecordUtxo> {
->>>>>>> 719f9998
     //100000 outputs divided among 10000 txs
     let mut outputs: Vec<RecordUtxo> = Vec::with_capacity(total_outputs as usize);
     let mut rng = rand::thread_rng();
@@ -325,7 +321,6 @@
             if random_number == 0 {
                 //coin output
                 let utx = Utxo::new(TxId(id), j.try_into().unwrap());
-<<<<<<< HEAD
                 //create new account with same commitment
                 let (pk, enc) = Account::update_account(base_account, Scalar::from(0u64), Scalar::random(&mut rng), Scalar::random(&mut rng)).get_account();
                // let (pk, enc) = Account::generate_random_account_with_value(Scalar::from(20u64)).0.get_account();
@@ -335,25 +330,6 @@
             }                
             
             if random_number == 1{ //memo output
-=======
-                let (pk, enc) = Account::generate_random_account_with_value(Scalar::from(0u64))
-                    .0
-                    .get_account();
-                let out = OutputData::Coin(Coin {
-                    encrypt: enc,
-                    address: Address::standard(Network::default(), pk),
-                });
-                let output = Output::coin(out);
-                outputs.push(RecordUtxo {
-                    utx: utx,
-                    value: output,
-                    txinputouttype: 0,
-                });
-            }
-
-            if random_number == 1 {
-                //memo output
->>>>>>> 719f9998
                 let utx = Utxo::new(TxId(id), j.try_into().unwrap());
                 let (pk, _) = Account::generate_random_account_with_value(Scalar::from(0u64))
                     .0
@@ -442,18 +418,8 @@
             let random_number: u32 = rng.gen_range(0u32, 3u32);
             if random_number == 0 {
                 //coin output
-<<<<<<< HEAD
                 let (pk, enc) = Account::generate_random_account_with_value(Scalar::from(20u64)).0.get_account();
                 let out = Output::coin(OutputData::Coin(Coin{encrypt: enc, address: Address::standard(Network::default(), pk)}));
-=======
-                let (pk, enc) = Account::generate_random_account_with_value(Scalar::from(0u64))
-                    .0
-                    .get_account();
-                let out = Output::coin(OutputData::Coin(Coin {
-                    encrypt: enc,
-                    address: Address::standard(Network::default(), pk),
-                }));
->>>>>>> 719f9998
                 outputs.push(out.clone());
                 //add to new set
                 let utx = Utxo::new(TxId([0u8; 32]), i.try_into().unwrap());
@@ -526,7 +492,6 @@
         txs.push(tx);
       
     }
-<<<<<<< HEAD
     //create Transfer Txs
     for _ in 0..trans_tx{
         //let there be 1 input and 2 output combos
@@ -559,12 +524,6 @@
     }
 
     let block = Block{height: prev_height + 1, txs}; 
-=======
-    let block = Block {
-        height: prev_height + 1,
-        txs,
-    };
->>>>>>> 719f9998
     //append new utxo set with old one to update the recent outputs
     set.append(&mut new_set);
     block
@@ -624,6 +583,7 @@
     //         Some(inp)
     //     }
     //     return inp;
+    
 }
 
 pub fn create_dark_reference_tx_for_utxo_test(input: Input, sk_sender: &[RistrettoSecretKey]) -> Transaction{
@@ -725,20 +685,14 @@
         println!("{:?}", create_qq_reference_transaction())
     }
     #[test]
-<<<<<<< HEAD
     fn create_genesis_block_test(){
         //create base test account
         let (acc, prv) = Account::generate_random_account_with_value(Scalar::from(20u64));
         let utxo_set = create_genesis_block(1000, 100, acc);
-=======
-    fn create_genesis_block_test() {
-        let utxo_set = create_genesis_block(1000, 100);
->>>>>>> 719f9998
         println!("{:?}", utxo_set);
     }
 
     #[test]
-<<<<<<< HEAD
     fn create_utxo_block_test(){
 //keep the private key safe 
 
@@ -749,11 +703,6 @@
         //let accc: Account = Account::set_account();
         let mut utxo_set = create_genesis_block(1000, 100, acc);
         let block = create_utxo_test_block(&mut utxo_set, 1, &sk_sender);
-=======
-    fn create_utxo_block_test() {
-        let mut utxo_set = create_genesis_block(1000, 100);
-        let block = create_utxo_test_block(&mut utxo_set, 1);
->>>>>>> 719f9998
         println!("Block Height{:?} ", block.height);
         println!("Block Txs{:?} ", block.txs);
     }
