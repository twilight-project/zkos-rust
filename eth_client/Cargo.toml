[package]
name = "eth_client"
version = "0.1.0"
edition = "2021"

[dependencies]
utxo-in-memory = { path = "../utxo-in-memory" }
r2d2 = "0.8.9"
r2d2_postgres = "0.18.1"
lazy_static = "1.4.0"
tokio-postgres = "0.7.13"
tokio = { version = "1.45.1", features = ["rt-multi-thread", "macros"] }
tokio-stream = "0.1.17"
ethers = { version = "2.0", features = ["ws"] }
eyre = "0.6"
<<<<<<< HEAD
dotenv = "0.15"
=======
hex = "0.4.3"
>>>>>>> b7a91798
<|MERGE_RESOLUTION|>--- conflicted
+++ resolved
@@ -13,8 +13,5 @@
 tokio-stream = "0.1.17"
 ethers = { version = "2.0", features = ["ws"] }
 eyre = "0.6"
-<<<<<<< HEAD
-dotenv = "0.15"
-=======
 hex = "0.4.3"
->>>>>>> b7a91798
+dotenv = "0.15"