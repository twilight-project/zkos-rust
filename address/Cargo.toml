[package]
name = "address"
version = "0.1.0"
edition = "2021"
license = "Apache-2.0"
#repository = ""
categories = ["cryptography", "blockchain"]
keywords = ["cryptography", "blockchain", "zero-knowledge", "bulletproofs"]

[dependencies]
curve25519-dalek = { version = "3", features = ["serde"] }
serde = { version = "1.0", features=["derive"] }
subtle-encoding = "0.5.1"
hex = "^0.3"
merlin = "2"
sha3 = "0.9.1"
bs58 = "0.4.0"
ripemd = "0.1.3"


[dependencies.quisquis-rust]
<<<<<<< HEAD
# path = "../../quisquis-rust"
=======
#path = "../../quisquis-rust"
>>>>>>> 0b647073
git = "ssh://github.com/twilight-project/quisquis-rust.git"
branch = "qqtxapi-merged"

[features]
default = []
nightly = ["curve25519-dalek/nightly", "curve25519-dalek/alloc"]


[dev-dependencies]
criterion = "0.2"
serde_json = "1.0"<|MERGE_RESOLUTION|>--- conflicted
+++ resolved
@@ -19,13 +19,11 @@
 
 
 [dependencies.quisquis-rust]
-<<<<<<< HEAD
 # path = "../../quisquis-rust"
-=======
-#path = "../../quisquis-rust"
->>>>>>> 0b647073
 git = "ssh://github.com/twilight-project/quisquis-rust.git"
 branch = "qqtxapi-merged"
+#path = "../../quisquis-rust"
+
 
 [features]
 default = []
