[package]
name = "zkvm"
version = "0.1.0"
edition = "2018"
readme = "README.md"
license = "Apache-2.0"
#repository = "https://github.com/interstellar/zkvm"
categories = ["cryptography", "blockchain"]
keywords = ["cryptography", "blockchain", "zero-knowledge", "bulletproofs"]
description = "A blockchain VM with QuisQuis transactions and zero-knowledge smart contracts"

[dependencies]
thiserror = "1"
byteorder = "1"
merlin = "2"
rand = "0.7"
subtle = "2"
curve25519-dalek = { version = "3", features = ["serde"] }
serde = { version = "1.0", features=["derive"] }
subtle-encoding = "0.5.1"
hex = "^0.3"
<<<<<<< HEAD
bincode = "1.0"
=======
bincode = "1.3.3"
>>>>>>> 9c766f2a

[dependencies.readerwriter]
path = "../readerwriter"
features = ["merlin"]

[dependencies.merkle]
path = "../merkle"

[dependencies.rangeproof]
path = "../rangeproof"

[dependencies.starsig]
path = "../starsig"

[dependencies.mulmsgsig]
path = "../mulmsgsig"

[dependencies.address]
path = "../address"

[dependencies.zkschnorr]
git = "https://github.com/twilight-project/zk-schnorr.git"
#path = "../../ZkSchnorr"

[dependencies.bulletproofs]
git = "https://github.com/dalek-cryptography/bulletproofs"
branch = "develop"
features = ["yoloproofs"]

[dependencies.quisquis-rust]
#path ="../../quisquis-rust"
git = "https://github.com/twilight-project/quisquis-rust.git"
branch = "develop"

[features]
default = []
nightly = ["curve25519-dalek/nightly", "curve25519-dalek/alloc", "bulletproofs/nightly"]


[dev-dependencies]
criterion = "0.2"
serde_json = "1.0"<|MERGE_RESOLUTION|>--- conflicted
+++ resolved
@@ -19,11 +19,9 @@
 serde = { version = "1.0", features=["derive"] }
 subtle-encoding = "0.5.1"
 hex = "^0.3"
-<<<<<<< HEAD
-bincode = "1.0"
-=======
+
 bincode = "1.3.3"
->>>>>>> 9c766f2a
+
 
 [dependencies.readerwriter]
 path = "../readerwriter"
