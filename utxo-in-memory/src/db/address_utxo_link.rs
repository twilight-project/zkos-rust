--- conflicted
+++ resolved
@@ -16,14 +16,14 @@
 //! AddressUtxoIDStorage {
 //!   data: {
 //!     0: HashMap<String, String>, // Coin UTXOs: Address → UTXO ID
-//!     1: HashMap<String, String>, // Memo UTXOs: Address → UTXO ID  
+//!     1: HashMap<String, String>, // Memo UTXOs: Address → UTXO ID
 //!     2: HashMap<String, String>, // State UTXOs: Address → UTXO ID
 //!   }
 //! }
 //!
 
 use crate::db::*;
-use serde_derive::{Deserialize, Serialize};
+use serde_derive::{ Deserialize, Serialize };
 use std::collections::HashMap;
 use zkvm::IOType;
 
@@ -48,7 +48,7 @@
     ///
     /// This method initializes separate hash maps for each UTXO type:
     /// - Type 0: Coin UTXOs
-    /// - Type 1: Memo UTXOs  
+    /// - Type 1: Memo UTXOs
     /// - Type 2: State UTXOs
     ///
     /// # Returns
@@ -60,7 +60,6 @@
         data.insert(2, HashMap::new()); // State UTXOs
         AddressUtxoIDStorage { data: data }
     }
-<<<<<<< HEAD
 
     /// Retrieves the UTXO ID associated with a given address and type
     ///
@@ -76,17 +75,14 @@
     pub fn get_utxo_id_by_address(
         &mut self,
         address: String,
-        input_type: IOType,
+        input_type: IOType
     ) -> Option<String> {
         match self.data.get_mut(&input_type.to_usize()) {
-=======
-    pub fn get_utxo_id_by_address(&self, address: String, input_type: IOType) -> Option<String> {
-        match self.data.get(&input_type.to_usize()) {
->>>>>>> 7c7d003b
-            Some(utxo_id) => match utxo_id.get(&address) {
-                Some(utxo_id) => Some(utxo_id.clone()),
-                None => None,
-            },
+            Some(utxo_id) =>
+                match utxo_id.get(&address) {
+                    Some(utxo_id) => Some(utxo_id.clone()),
+                    None => None,
+                }
             None => None,
         }
     }
@@ -106,10 +102,7 @@
     /// * `Some(previous_utxo_id)` if the address was previously mapped, `None` otherwise
     ///
     pub fn add(&mut self, input_type: IOType, address: String, utxo_id: String) -> Option<String> {
-        self.data
-            .get_mut(&input_type.to_usize())
-            .unwrap()
-            .insert(address.clone(), utxo_id.clone())
+        self.data.get_mut(&input_type.to_usize()).unwrap().insert(address.clone(), utxo_id.clone())
     }
 
     /// Removes an address to UTXO ID mapping
@@ -129,22 +122,19 @@
     pub fn remove(
         &mut self,
         input_type: IOType,
-        address: String,
+        address: String
     ) -> Result<String, std::io::Error> {
-        match self
-            .data
-            .get_mut(&input_type.to_usize())
-            .unwrap()
-            .remove(&address)
-        {
+        match self.data.get_mut(&input_type.to_usize()).unwrap().remove(&address) {
             Some(value) => {
                 return Ok(value.clone());
             }
             None => {
-                return Err(std::io::Error::new(
-                    std::io::ErrorKind::NotFound,
-                    format!("utxo id:{:?} not found", address),
-                ))
+                return Err(
+                    std::io::Error::new(
+                        std::io::ErrorKind::NotFound,
+                        format!("utxo id:{:?} not found", address)
+                    )
+                );
             }
         }
     }
